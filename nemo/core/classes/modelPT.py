# Copyright (c) 2021, NVIDIA CORPORATION.  All rights reserved.
#
# Licensed under the Apache License, Version 2.0 (the "License");
# you may not use this file except in compliance with the License.
# You may obtain a copy of the License at
#
#     http://www.apache.org/licenses/LICENSE-2.0
#
# Unless required by applicable law or agreed to in writing, software
# distributed under the License is distributed on an "AS IS" BASIS,
# WITHOUT WARRANTIES OR CONDITIONS OF ANY KIND, either express or implied.
# See the License for the specific language governing permissions and
# limitations under the License.

import copy
import inspect
import os
import uuid
from abc import abstractmethod
from os import path
from pathlib import Path
from typing import Callable, Dict, List, Optional, Union

import hydra
import torch
from omegaconf import DictConfig, OmegaConf, open_dict
from pytorch_lightning import LightningModule, Trainer
from pytorch_lightning.utilities import rank_zero_only

from nemo.core import optim
from nemo.core.classes.common import Model
from nemo.core.connectors.save_restore_connector import SaveRestoreConnector
from nemo.core.optim import prepare_lr_scheduler
from nemo.utils import logging, model_utils
from nemo.utils.app_state import AppState
from nemo.utils.get_rank import is_global_rank_zero

__all__ = ['ModelPT']


class ModelPT(LightningModule, Model):
    """
    Interface for Pytorch-lightning based NeMo models
    """

    def __init__(self, cfg: DictConfig, trainer: Trainer = None):
        """
        Base class from which all NeMo models should inherit

        Args:
            cfg (DictConfig):  configuration object.
                The cfg object should have (optionally) the following sub-configs:

                * train_ds - to instantiate training dataset
                * validation_ds - to instantiate validation dataset
                * test_ds - to instantiate testing dataset
                * optim - to instantiate optimizer with learning rate scheduler

            trainer (Optional): Pytorch Lightning Trainer instance
        """
        if trainer is not None and not isinstance(trainer, Trainer):
            raise ValueError(
                f"trainer constructor argument must be either None or pytroch_lightning.Trainer. But got {type(trainer)} instead."
            )
        super().__init__()

        """
        Internal global flags that determine core functionality of ModelPT.

        _MODEL_IS_RESTORED:
            This flag determines the context of the model - whether the model is currently being
            restored or not.
            -   When set, it can be assumed that the model's will disable all automatic methods -
                setup_training_data(), setup_validation/test_data() and their multi equivalents.
            -   If a model is being restored from a archive file (tarfile), it can be assumed that
                under this context, the cwd is *inside* the tarfile itself.

        _MODEL_RESTORE_PATH:
            A string path to a a file from which the model is being restored.
            This file can either be a PyTorch Lightning Checkpoint, or a archive (tarfile) that contains
            artifact objects.
            If it is an archive file, during restoration, the cwd will be temporarily moved to inside the
            archive itself.
        """
        # set global vars in AppState
        app_state = AppState()

        # Convert config to a DictConfig
        cfg = model_utils.convert_model_config_to_dict_config(cfg)

        # Convert config to support Hydra 1.0+ instantiation
        cfg = model_utils.maybe_update_config_version(cfg)

        if 'target' not in cfg:
            # This is for Jarvis service.
            OmegaConf.set_struct(cfg, False)
            cfg.target = "{0}.{1}".format(self.__class__.__module__, self.__class__.__name__)
            OmegaConf.set_struct(cfg, True)

        self._cfg = cfg

        self.save_hyperparameters("cfg")
        self._train_dl = None
        self._validation_dl = None
        self._test_dl = None
        self._optimizer = None
        self._scheduler = None
        self.trainer = trainer  # reference required for self.*_rank
        self._trainer = self.trainer  # alias for backward compatibility
        self._save_restore_connector = SaveRestoreConnector()

        self._set_model_guid()

        # Set device_id in AppState
        if torch.cuda.is_available() and torch.cuda.current_device() is not None:
            app_state.device_id = torch.cuda.current_device()

        if self._cfg is not None and not self._is_model_being_restored():
            if 'train_ds' in self._cfg and self._cfg.train_ds is not None:
                self.setup_training_data(self._cfg.train_ds)

            if 'validation_ds' in self._cfg and self._cfg.validation_ds is not None:
                self.setup_multiple_validation_data(val_data_config=None)

            if 'test_ds' in self._cfg and self._cfg.test_ds is not None:
                self.setup_multiple_test_data(test_data_config=None)

        else:
            if 'train_ds' in self._cfg and self._cfg.train_ds is not None:
                logging.warning(
                    f"If you intend to do training or fine-tuning, please call the ModelPT.setup_training_data() method "
                    f"and provide a valid configuration file to setup the train data loader.\n"
                    f"Train config : \n{OmegaConf.to_yaml(self._cfg.train_ds)}"
                )

            if 'validation_ds' in self._cfg and self._cfg.validation_ds is not None:
                logging.warning(
                    f"If you intend to do validation, please call the ModelPT.setup_validation_data() or ModelPT.setup_multiple_validation_data() method "
                    f"and provide a valid configuration file to setup the validation data loader(s). \n"
                    f"Validation config : \n{OmegaConf.to_yaml(self._cfg.validation_ds)}"
                )
            if 'test_ds' in self._cfg and self._cfg.test_ds is not None:
                logging.warning(
                    f"Please call the ModelPT.setup_test_data() or ModelPT.setup_multiple_test_data() method "
                    f"and provide a valid configuration file to setup the test data loader(s).\n"
                    f"Test config : \n{OmegaConf.to_yaml(self._cfg.test_ds)}"
                )

        # ModelPT wrappers over subclass implementations
        self.training_step = model_utils.wrap_training_step(self.training_step)

    def __init_subclass__(cls) -> None:
        cls._save_restore_connector = SaveRestoreConnector()

    def register_artifact(
        self, config_path: str, src: str, verify_src_exists: bool = True,
    ):
        """ Register model artifacts with this function. These artifacts (files) will be included inside .nemo file
            when model.save_to("mymodel.nemo") is called.

            How it works:
            1. It always returns existing absolute path which can be used during Model constructor call
                EXCEPTION: src is None or "" in which case nothing will be done and src will be returned
            2. It will add (config_path, model_utils.ArtifactItem()) pair to self.artifacts

            If "src" is local existing path, then it will be returned in absolute path form.
            elif "src" starts with "nemo_file:unique_artifact_name":
                .nemo will be untarred to a temporary folder location and an actual existing path will be returned
            else an error will be raised.

            WARNING: use .register_artifact calls in your models' constructors.
            The returned path is not guaranteed to exist after you have exited your model's constuctor.

            Args:
                config_path (str): Artifact key. Usually corresponds to the model config.
                src (str): Path to artifact.
                verify_src_exists (bool): If set to False, then the artifact is optional and register_artifact will return None even if
                                          src is not found. Defaults to True.
                save_restore_connector (SaveRestoreConnector): Can be overrided to add custom save and restore logic.

            Returns:
                str: If src is not None or empty it always returns absolute path which is guaranteed to exists during model instnce life
        """

        app_state = AppState()

        if src is None or src == "":
            return src

        if not hasattr(self, 'artifacts'):
            self.artifacts = {}

        if self.artifacts is None:
            self.artifacts = {}

        if config_path in self.artifacts.keys():
            logging.warning(
                f"You tried to register an artifact under config key={config_path} but an artifact for "
                f"it has already been registered."
            )

        return self._save_restore_connector.register_artifact(self, config_path, src, verify_src_exists)

    def save_to(self, save_path: str):
        """
        Saves model instance (weights and configuration) into .nemo file
         You can use "restore_from" method to fully restore instance from .nemo file.

        .nemo file is an archive (tar.gz) with the following:
            model_config.yaml - model configuration in .yaml format. You can deserialize this into cfg argument for model's constructor
            model_wights.chpt - model checkpoint

        Args:
            save_path: Path to .nemo file where model instance should be saved
        """

        def maybe_make_save_dir(path: 'pathlib.Path'):
            if not path.parent.exists():
                path.parent.mkdir(parents=True)

        save_path = Path(save_path).expanduser().resolve()
        app_state = AppState()
        if app_state.model_parallel_size is not None:
            if app_state.model_parallel_size > 1:
                if type(self._save_restore_connector) == SaveRestoreConnector:
                    raise ValueError(
                        'Default NeMo SaveRestoreConnector will not work in model parallel mode. You should use a '
                        'connector which supports model parallel mode, such as NLPSaveRestoreConnector in NLP. You '
                        'can also use a custom one.'
                    )
            if app_state.data_parallel_rank == 0:
                maybe_make_save_dir(save_path)
            # connector checks for ranks properly, no need to check here
            self._save_restore_connector.save_to(self, str(save_path))  # downstream tasks expect str, not Path
        elif is_global_rank_zero():
            maybe_make_save_dir(save_path)
            self._save_restore_connector.save_to(self, str(save_path))  # downstream tasks expect str, not Path

    @classmethod
    def restore_from(
        cls,
        restore_path: str,
        override_config_path: Optional[Union[OmegaConf, str]] = None,
        map_location: Optional[torch.device] = None,
        strict: bool = True,
        return_config: bool = False,
        save_restore_connector: SaveRestoreConnector = None,
        trainer: Optional[Trainer] = None,
    ):
        """
        Restores model instance (weights and configuration) from .nemo file.

        Args:
            restore_path: path to .nemo file from which model should be instantiated
            override_config_path: path to a yaml config that will override the internal
                config file or an OmegaConf / DictConfig object representing the model config.
            map_location: Optional torch.device() to map the instantiated model to a device.
                By default (None), it will select a GPU if available, falling back to CPU otherwise.
            strict: Passed to load_state_dict. By default True.
            return_config: If set to true, will return just the underlying config of the restored
                model as an OmegaConf DictConfig object without instantiating the model.
            trainer: Optional, a pytorch lightning Trainer object that will be forwarded to the
                instantiated model's constructor.
            save_restore_connector (SaveRestoreConnector): Can be overrided to add custom save and restore logic.

            Example:
                ```
                model = nemo.collections.asr.models.EncDecCTCModel.restore_from('asr.nemo')
                assert isinstance(model, nemo.collections.asr.models.EncDecCTCModel)
                ```

        Returns:
            An instance of type cls or its underlying config (if return_config is set).
        """

        if save_restore_connector is None:
            save_restore_connector = SaveRestoreConnector()

        restore_path = os.path.abspath(os.path.expanduser(restore_path))
        if not path.exists(restore_path):
            raise FileNotFoundError(f"Can't find {restore_path}")

        app_state = AppState()
        app_state.model_restore_path = restore_path

        cls.update_save_restore_connector(save_restore_connector)
        instance = cls._save_restore_connector.restore_from(
            cls, restore_path, override_config_path, map_location, strict, return_config, trainer
        )
        if isinstance(instance, ModelPT):
            instance._save_restore_connector = save_restore_connector
        return instance

    @classmethod
    def load_from_checkpoint(
        cls,
        checkpoint_path: str,
        *args,
        map_location: Optional[Union[Dict[str, str], str, torch.device, int, Callable]] = None,
        hparams_file: Optional[str] = None,
        strict: bool = True,
        **kwargs,
    ):
        """
        Loads ModelPT from checkpoint, with some maintenance of restoration.
        For documentation, please refer to LightningModule.load_from_checkpoin() documentation.
        """
        checkpoint = None
        try:
            cls._set_model_restore_state(is_being_restored=True)

            checkpoint = super().load_from_checkpoint(
                checkpoint_path=checkpoint_path,
                *args,
                map_location=map_location,
                hparams_file=hparams_file,
                strict=strict,
                **kwargs,
            )

        finally:
            cls._set_model_restore_state(is_being_restored=False)
        return checkpoint

    @abstractmethod
    def setup_training_data(self, train_data_config: Union[DictConfig, Dict]):
        """
        Setups data loader to be used in training

        Args:
            train_data_layer_config: training data layer parameters.
        Returns:

        """
        pass

    @abstractmethod
    def setup_validation_data(self, val_data_config: Union[DictConfig, Dict]):
        """
        Setups data loader to be used in validation
        Args:

            val_data_layer_config: validation data layer parameters.
        Returns:

        """
        pass

    def setup_test_data(self, test_data_config: Union[DictConfig, Dict]):
        """
        (Optionally) Setups data loader to be used in test

        Args:
            test_data_layer_config: test data layer parameters.
        Returns:

        """
        raise NotImplementedError()

    def setup_multiple_validation_data(self, val_data_config: Union[DictConfig, Dict]):
        """
        (Optionally) Setups data loader to be used in validation, with support for multiple data loaders.

        Args:
            val_data_layer_config: validation data layer parameters.
        """
        # Set some placeholder overriden by helper method
        self._val_dl_idx = 0
        self._validation_names = None
        self._validation_dl = None  # type: torch.utils.data.DataLoader

        # preserve config
        self._update_dataset_config(dataset_name='validation', config=val_data_config)

        try:
            self._multi_dataset_mode = True
            model_utils.resolve_validation_dataloaders(model=self)
        finally:
            self._multi_dataset_mode = False

        if self._validation_names is None:
            if self._validation_dl is not None and type(self._validation_dl) in [list, tuple]:
                self._validation_names = ['val_{}_'.format(idx) for idx in range(len(self._validation_dl))]

    def setup_multiple_test_data(self, test_data_config: Union[DictConfig, Dict]):
        """
        (Optionally) Setups data loader to be used in test, with support for multiple data loaders.

        Args:
            test_data_layer_config: test data layer parameters.
        """
        # Set some placeholder overriden by helper method
        self._test_dl_idx = 0
        self._test_names = None
        self._test_dl = None  # type: torch.utils.data.DataLoader

        # preserve config
        self._update_dataset_config(dataset_name='test', config=test_data_config)

        try:
            self._multi_dataset_mode = True
            model_utils.resolve_test_dataloaders(model=self)
        finally:
            self._multi_dataset_mode = False

        if self._test_names is None:
            if self._test_dl is not None and type(self._test_dl) in [list, tuple]:
                self._test_names = ['test_{}_'.format(idx) for idx in range(len(self._test_dl))]

    def setup_optimization(self, optim_config: Optional[Union[DictConfig, Dict]] = None):
        """
        Prepares an optimizer from a string name and its optional config parameters.

        Args:
            optim_config: A dictionary containing the following keys:

                * "lr": mandatory key for learning rate. Will raise ValueError if not provided.
                * "optimizer": string name pointing to one of the available optimizers in the registry. \
                If not provided, defaults to "adam".
                * "opt_args": Optional list of strings, in the format "arg_name=arg_value". \
                The list of "arg_value" will be parsed and a dictionary of optimizer kwargs \
                will be built and supplied to instantiate the optimizer.
        """
        # If config was not explicitly passed to us
        if optim_config is None:
            # See if internal config has `optim` namespace
            if self._cfg is not None and hasattr(self._cfg, 'optim'):
                optim_config = self._cfg.optim

        # If config is still None, or internal config has no Optim, return without instantiation
        if optim_config is None:
            logging.info('No optimizer config provided, therefore no optimizer was created')
            return

        else:
            # Preserve the configuration
            if not isinstance(optim_config, DictConfig):
                optim_config = OmegaConf.create(optim_config)

            # See if internal config has `optim` namespace before preservation
            if self._cfg is not None and hasattr(self._cfg, 'optim'):
                if self._cfg.optim is None:
                    self._cfg.optim = copy.deepcopy(optim_config)
                else:
                    with open_dict(self._cfg.optim):
                        self._cfg.optim = copy.deepcopy(optim_config)

        # Setup optimizer and scheduler
        if optim_config is not None and isinstance(optim_config, DictConfig):
            optim_config = OmegaConf.to_container(optim_config, resolve=True)

        if self._trainer is None:
            logging.warning(f"Trainer wasn't specified in model constructor. Make sure that you really wanted it.")

        if 'sched' in optim_config and self._trainer is not None:
            if not isinstance(self._trainer.accumulate_grad_batches, int):
                raise ValueError("We do not currently support gradient acculumation that is not an integer.")
<<<<<<< HEAD
            if self._trainer.max_steps is None or self._trainer.max_steps == -1:
=======
            if self._trainer.max_steps is None or self.trainer.max_steps < 0:
>>>>>>> c52685b2
                # Store information needed to calculate max_steps
                optim_config['sched']['t_max_epochs'] = self._trainer.max_epochs
                optim_config['sched']['t_accumulate_grad_batches'] = self._trainer.accumulate_grad_batches
                optim_config['sched']['t_limit_train_batches'] = self._trainer.limit_train_batches
                if self._trainer.accelerator is None:
                    optim_config['sched']['t_num_workers'] = self._trainer.num_gpus or 1
                elif self._trainer.accelerator == "ddp_cpu":
                    optim_config['sched']['t_num_workers'] = self._trainer.num_processes * self._trainer.num_nodes
                elif self._trainer.accelerator == "ddp":
                    optim_config['sched']['t_num_workers'] = self._trainer.num_gpus * self._trainer.num_nodes
                else:
                    logging.warning(
                        f"The lightning trainer received accelerator: {self._trainer.accelerator}. We "
                        "recommend to use 'ddp' instead."
                    )
                    optim_config['sched']['t_num_workers'] = self._trainer.num_gpus * self._trainer.num_nodes
            else:
                optim_config['sched']['max_steps'] = self._trainer.max_steps

        # Force into DictConfig from nested structure
        optim_config = OmegaConf.create(optim_config)
        # Get back nested dict so we its mutable
        optim_config = OmegaConf.to_container(optim_config, resolve=True)

        # Extract scheduler config if inside optimizer config
        if 'sched' in optim_config:
            scheduler_config = optim_config.pop('sched')
        else:
            scheduler_config = None

        # Check if caller provided optimizer name, default to Adam otherwise
        optimizer_cls = optim_config.get('_target_', None)

        if optimizer_cls is None:
            # Try to get optimizer name for dynamic resolution, defaulting to Adam
            optimizer_name = optim_config.get('name', 'adam')
        else:
            if inspect.isclass(optimizer_cls):
                optimizer_name = optimizer_cls.__name__.lower()
            else:
                # resolve the class name (lowercase) from the class path if not provided
                optimizer_name = optimizer_cls.split(".")[-1].lower()

        # We are guarenteed to have lr since it is required by the argparser
        # But maybe user forgot to pass it to this function
        lr = optim_config.get('lr', None)

        # Check if caller has optimizer kwargs, default to empty dictionary
        if 'args' in optim_config:
            optimizer_args = optim_config.pop('args')
            optimizer_args = optim.parse_optimizer_args(optimizer_name, optimizer_args)
        else:
            optimizer_args = copy.deepcopy(optim_config)

            # Remove extra parameters from optimizer_args nest
            # Assume all other parameters are to be passed into optimizer constructor
            optimizer_args.pop('name', None)
            optimizer_args.pop('cls', None)
            optimizer_args.pop('lr', None)

        # Adaptive schedulers don't need `lr`
        if lr is not None:
            optimizer_args['lr'] = lr

        # Actually instantiate the optimizer
        if optimizer_cls is not None:
            if inspect.isclass(optimizer_cls):
                optimizer = optimizer_cls(self.parameters(), **optimizer_args)
                logging.info("Optimizer config = %s", str(optimizer))

                self._optimizer = optimizer

            else:
                # Attempt class path resolution
                try:
                    optimizer_cls = OmegaConf.create({'_target_': optimizer_cls})
                    if lr is not None:
                        optimizer_config = {'lr': lr}
                    else:
                        optimizer_config = {}
                    optimizer_config.update(optimizer_args)

                    optimizer_instance = hydra.utils.instantiate(
                        optimizer_cls, self.parameters(), **optimizer_config
                    )  # type: DictConfig

                    logging.info("Optimizer config = %s", str(optimizer_instance))

                    self._optimizer = optimizer_instance

                except Exception as e:
                    logging.error(
                        "Could not instantiate class path - {} with kwargs {}".format(
                            optimizer_cls, str(optimizer_config)
                        )
                    )
                    raise e

        else:
            optimizer = optim.get_optimizer(optimizer_name)
            optimizer = optimizer(self.parameters(), **optimizer_args)

            logging.info("Optimizer config = %s", str(optimizer))

            self._optimizer = optimizer

        # Try to instantiate scheduler for optimizer
        self._scheduler = prepare_lr_scheduler(
            optimizer=self._optimizer, scheduler_config=scheduler_config, train_dataloader=self._train_dl
        )

        # Return the optimizer with/without scheduler
        # This return allows multiple optimizers or schedulers to be created
        return self._optimizer, self._scheduler

    def configure_optimizers(self):
        self.setup_optimization()

        if self._scheduler is None:
            return self._optimizer
        else:
            return [self._optimizer], [self._scheduler]

    def train_dataloader(self):
        if self._train_dl is not None:
            return self._train_dl

    def val_dataloader(self):
        if self._validation_dl is not None:
            return self._validation_dl

    def test_dataloader(self):
        if self._test_dl is not None:
            return self._test_dl

    def validation_epoch_end(
        self, outputs: Union[List[Dict[str, torch.Tensor]], List[List[Dict[str, torch.Tensor]]]]
    ) -> Optional[Dict[str, Dict[str, torch.Tensor]]]:
        """
        Default DataLoader for Validation set which automatically supports multiple data loaders
        via `multi_validation_epoch_end`.

        If multi dataset support is not required, override this method entirely in base class.
        In such a case, there is no need to implement `multi_validation_epoch_end` either.

        .. note::
            If more than one data loader exists, and they all provide `val_loss`,
            only the `val_loss` of the first data loader will be used by default.
            This default can be changed by passing the special key `val_dl_idx: int`
            inside the `validation_ds` config.

        Args:
            outputs: Single or nested list of tensor outputs from one or more data loaders.

        Returns:
            A dictionary containing the union of all items from individual data_loaders,
            along with merged logs from all data loaders.
        """
        # Case where we dont provide data loaders
        if outputs is not None and len(outputs) == 0:
            return {}

        # Case where we provide exactly 1 data loader
        if type(outputs[0]) == dict:
            output_dict = self.multi_validation_epoch_end(outputs, dataloader_idx=0)

            if output_dict is not None and 'log' in output_dict:
                self.log_dict(output_dict.pop('log'), on_epoch=True)

            return output_dict

        else:  # Case where we provide more than 1 data loader
            output_dict = {'log': {}}

            # The output is a list of list of dicts, outer list corresponds to dataloader idx
            for dataloader_idx, val_outputs in enumerate(outputs):
                # Get prefix and dispatch call to multi epoch end
                dataloader_prefix = self.get_validation_dataloader_prefix(dataloader_idx)
                dataloader_logs = self.multi_validation_epoch_end(val_outputs, dataloader_idx=dataloader_idx)

                # If result was not provided, generate empty dict
                dataloader_logs = dataloader_logs or {}

                # Perform `val_loss` resolution first (if provided outside logs)
                if 'val_loss' in dataloader_logs:
                    if 'val_loss' not in output_dict and dataloader_idx == self._val_dl_idx:
                        output_dict['val_loss'] = dataloader_logs['val_loss']

                # For every item in the result dictionary
                for k, v in dataloader_logs.items():
                    # If the key is `log`
                    if k == 'log':
                        # Parse every element of the log, and attach the prefix name of the data loader
                        log_dict = {}

                        for k_log, v_log in v.items():
                            # If we are logging the metric, but dont provide it at result level,
                            # store it twice - once in log and once in result level.
                            # Also mark log with prefix name to avoid log level clash with other data loaders
                            if k_log not in output_dict['log'] and dataloader_idx == self._val_dl_idx:
                                new_k_log = k_log

                                # Also insert duplicate key with prefix for ease of comparison / avoid name clash
                                log_dict[dataloader_prefix + k_log] = v_log

                            else:
                                # Simply prepend prefix to key and save
                                new_k_log = dataloader_prefix + k_log

                            # Store log value
                            log_dict[new_k_log] = v_log

                        # Update log storage of individual data loader
                        output_logs = output_dict['log']
                        output_logs.update(log_dict)

                        # Update global log storage
                        output_dict['log'] = output_logs

                    else:
                        # If any values are stored outside 'log', simply prefix name and store
                        new_k = dataloader_prefix + k
                        output_dict[new_k] = v

            if 'log' in output_dict:
                self.log_dict(output_dict.pop('log'), on_epoch=True)

            # return everything else
            return output_dict

    def test_epoch_end(
        self, outputs: Union[List[Dict[str, torch.Tensor]], List[List[Dict[str, torch.Tensor]]]]
    ) -> Optional[Dict[str, Dict[str, torch.Tensor]]]:
        """
        Default DataLoader for Test set which automatically supports multiple data loaders
        via `multi_test_epoch_end`.

        If multi dataset support is not required, override this method entirely in base class.
        In such a case, there is no need to implement `multi_test_epoch_end` either.

        .. note::
            If more than one data loader exists, and they all provide `test_loss`,
            only the `test_loss` of the first data loader will be used by default.
            This default can be changed by passing the special key `test_dl_idx: int`
            inside the `test_ds` config.

        Args:
            outputs: Single or nested list of tensor outputs from one or more data loaders.

        Returns:
            A dictionary containing the union of all items from individual data_loaders,
            along with merged logs from all data loaders.
        """
        # Case where we dont provide data loaders
        if outputs is not None and len(outputs) == 0:
            return {}

        # Case where we provide exactly 1 data loader
        if type(outputs[0]) == dict:
            output_dict = self.multi_test_epoch_end(outputs, dataloader_idx=0)

            if output_dict is not None and 'log' in output_dict:
                self.log_dict(output_dict.pop('log'), on_epoch=True)

            return output_dict

        else:  # Case where we provide more than 1 data loader
            output_dict = {'log': {}}

            # The output is a list of list of dicts, outer list corresponds to dataloader idx
            for dataloader_idx, test_outputs in enumerate(outputs):
                # Get prefix and dispatch call to multi epoch end
                dataloader_prefix = self.get_test_dataloader_prefix(dataloader_idx)
                dataloader_logs = self.multi_test_epoch_end(test_outputs, dataloader_idx=dataloader_idx)

                # If result was not provided, generate empty dict
                dataloader_logs = dataloader_logs or {}

                # Perform `test_loss` resolution first (if provided outside logs)
                if 'test_loss' in dataloader_logs:
                    if 'test_loss' not in output_dict and dataloader_idx == self._test_dl_idx:
                        output_dict['test_loss'] = dataloader_logs['test_loss']

                # For every item in the result dictionary
                for k, v in dataloader_logs.items():
                    # If the key is `log`
                    if k == 'log':
                        # Parse every element of the log, and attach the prefix name of the data loader
                        log_dict = {}
                        for k_log, v_log in v.items():
                            # If we are logging the loss, but dont provide it at result level,
                            # store it twice - once in log and once in result level.
                            # Also mark log with prefix name to avoid log level clash with other data loaders
                            if k_log not in output_dict['log'] and dataloader_idx == self._test_dl_idx:
                                new_k_log = k_log

                                # Also insert duplicate key with prefix for ease of comparison / avoid name clash
                                log_dict[dataloader_prefix + k_log] = v_log

                            else:
                                # Simply prepend prefix to key and save
                                new_k_log = dataloader_prefix + k_log

                            log_dict[new_k_log] = v_log

                        # Update log storage of individual data loader
                        output_logs = output_dict.get('log', {})
                        output_logs.update(log_dict)

                        # Update global log storage
                        output_dict['log'] = output_logs

                    else:
                        # If any values are stored outside 'log', simply prefix name and store
                        new_k = dataloader_prefix + k
                        output_dict[new_k] = v

            if 'log' in output_dict:
                self.log_dict(output_dict.pop('log'), on_epoch=True)

            # return everything else
            return output_dict

    def multi_validation_epoch_end(
        self, outputs: List[Dict[str, torch.Tensor]], dataloader_idx: int = 0
    ) -> Optional[Dict[str, Dict[str, torch.Tensor]]]:
        """
        Adds support for multiple validation datasets. Should be overriden by subclass,
        so as to obtain appropriate logs for each of the dataloaders.

        Args:
            outputs: Same as that provided by LightningModule.validation_epoch_end()
                for a single dataloader.
            dataloader_idx: int representing the index of the dataloader.

        Returns:
            A dictionary of values, optionally containing a sub-dict `log`,
            such that the values in the log will be pre-pended by the dataloader prefix.
        """
        logging.warning(
            "Multi data loader support has been enabled, but "
            "`multi_validation_epoch_end(outputs, dataloader_idx) has not been implemented.\n"
            "If you require multi data loader support for validation sets, please override this method.\n"
            "If you do not require multi data loader support, please instead override "
            "`validation_epoch_end(outputs)."
        )

    def multi_test_epoch_end(
        self, outputs: List[Dict[str, torch.Tensor]], dataloader_idx: int = 0
    ) -> Optional[Dict[str, Dict[str, torch.Tensor]]]:
        """
        Adds support for multiple test datasets. Should be overriden by subclass,
        so as to obtain appropriate logs for each of the dataloaders.

        Args:
            outputs: Same as that provided by LightningModule.validation_epoch_end()
                for a single dataloader.
            dataloader_idx: int representing the index of the dataloader.

        Returns:
            A dictionary of values, optionally containing a sub-dict `log`,
            such that the values in the log will be pre-pended by the dataloader prefix.
        """
        logging.warning(
            "Multi data loader support has been enabled, but "
            "`multi_test_epoch_end(outputs, dataloader_idx) has not been implemented.\n"
            "If you require multi data loader support for validation sets, please override this method.\n"
            "If you do not require multi data loader support, please instead override "
            "`test_epoch_end(outputs)."
        )

    def get_validation_dataloader_prefix(self, dataloader_idx: int = 0) -> str:
        """
        Get the name of one or more data loaders, which will be prepended to all logs.

        Args:
            dataloader_idx: Index of the data loader.

        Returns:
            str name of the data loader at index provided.
        """
        return self._validation_names[dataloader_idx]

    def get_test_dataloader_prefix(self, dataloader_idx: int = 0) -> str:
        """
        Get the name of one or more data loaders, which will be prepended to all logs.

        Args:
            dataloader_idx: Index of the data loader.

        Returns:
            str name of the data loader at index provided.
        """
        return self._test_names[dataloader_idx]

    @rank_zero_only
    def maybe_init_from_pretrained_checkpoint(self, cfg: OmegaConf, map_location: str = 'cpu'):
        """
        Initializes a given model with the parameters obtained via specific config arguments.
        The state dict of the provided model will be updated with `strict=False` setting so as to prevent
        requirement of exact model parameters matching.

        Initializations:
            init_from_nemo_model: Str path to a .nemo model, which will be instantiated in order
                to extract the state dict.

            init_from_pretrained_model: Str name of a pretrained model checkpoint (obtained via cloud).
                The model will be downloaded (or a cached copy will be used), instantiated and then
                its state dict will be extracted.

            init_from_ptl_ckpt: Str name of a Pytorch Lightning checkpoint file. It will be loaded and
                the state dict will extracted.

        Args:
            cfg: The config used to instantiate the model. It need only contain one of the above keys.
            map_location: str or torch.device() which represents where the intermediate state dict
                (from the pretrained model or checkpoint) will be loaded.

        """
        args = ['init_from_nemo_model', 'init_from_pretrained_model', 'init_from_ptl_ckpt']
        arg_matches = [(1 if arg in cfg and arg is not None else 0) for arg in args]

        if sum(arg_matches) == 0:
            # model weights do not need to be restored
            return

        if sum(arg_matches) > 1:
            raise ValueError(
                f"Cannot pass more than one model initialization arguments to config!\n"
                f"Found : {[args[idx] for idx, arg_present in enumerate(arg_matches) if arg_present]}"
            )

        if 'init_from_nemo_model' in cfg and cfg.init_from_nemo_model is not None:
            with open_dict(cfg):
                # Restore model
                model_path = cfg.pop('init_from_nemo_model')
                restored_model = self.restore_from(
                    model_path, map_location=map_location, strict=cfg.get("init_strict", True)
                )

                # Restore checkpoint into current model
                self.load_state_dict(restored_model.state_dict(), strict=False)
                logging.info(f'Model checkpoint restored from nemo file with path : `{model_path}`')

                del restored_model

        if 'init_from_pretrained_model' in cfg and cfg.init_from_pretrained_model is not None:
            with open_dict(cfg):
                # Restore model
                model_name = cfg.pop('init_from_pretrained_model')

                # Check if model is being resumed or not - only works if `Trainer` is attached to model
                if hasattr(self, 'trainer') and self.trainer is not None:
                    trainer = self.trainer
                    if (
                        hasattr(trainer, 'resume_from_checkpoint')
                        and trainer.checkpoint_connector.resume_checkpoint_path is not None
                    ):
                        logging.info(
                            "Model training is being resumed via Pytorch Lightning.\n"
                            "Initialization from pretrained model (via cloud) will be skipped."
                        )
                        return

                restored_model = self.from_pretrained(
                    model_name, map_location=map_location, strict=cfg.get("init_strict", True)
                )

                # Restore checkpoint into current model
                self.load_state_dict(restored_model.state_dict(), strict=False)
                logging.info(f'Model checkpoint restored from pretrained chackpoint with name : `{model_name}`')

                del restored_model

        if 'init_from_ptl_ckpt' in cfg and cfg.init_from_ptl_ckpt is not None:
            with open_dict(cfg):
                # Restore checkpoint
                ckpt_path = cfg.pop('init_from_ptl_ckpt')
                ckpt = torch.load(ckpt_path, map_location=map_location)

                # Restore checkpoint into current model
                self.load_state_dict(ckpt['state_dict'], strict=False)
                logging.info(f'Model checkpoint restored from pytorch lightning chackpoint with path : `{ckpt_path}`')

                del ckpt

    def teardown(self, stage: str):
        """
        Called at the end of fit and test.

        Args:
            stage: either 'fit' or 'test'
        """
        if stage == 'fit':
            # Update env variable to bypass multi gpu issue after training
            # This fix affects usage of trainer.test() after trainer.train()
            # If trainer.train() was done on multiple GPUs, then trainer.test()
            # will try to do ddp, even if its a new Trainer object with just 1 GPU.
            # Temporary patch to fix that
            if 'PL_TRAINER_GPUS' in os.environ:
                os.environ.pop('PL_TRAINER_GPUS')

        super().teardown(stage)

    @classmethod
    def extract_state_dict_from(
        cls,
        restore_path: str,
        save_dir: str,
        split_by_module: bool = False,
        save_restore_connector: SaveRestoreConnector = None,
    ):
        """
        Extract the state dict(s) from a provided .nemo tarfile and save it to a directory.

        Args:
            restore_path: path to .nemo file from which state dict(s) should be extracted
            save_dir: directory in which the saved state dict(s) should be stored
            split_by_module: bool flag, which determins whether the output checkpoint should
                be for the entire Model, or the individual module's that comprise the Model
            save_restore_connector (SaveRestoreConnector): Can be overrided to add custom save and restore logic.

        Example:
            To convert the .nemo tarfile into a single Model level PyTorch checkpoint
            ::
            state_dict = nemo.collections.asr.models.EncDecCTCModel.extract_state_dict_from('asr.nemo', './asr_ckpts')


            To restore a model from a Model level checkpoint
            ::
            model = nemo.collections.asr.models.EncDecCTCModel(cfg)  # or any other method of restoration
            model.load_state_dict(torch.load("./asr_ckpts/model_weights.ckpt"))


            To convert the .nemo tarfile into multiple Module level PyTorch checkpoints
            ::
            state_dict = nemo.collections.asr.models.EncDecCTCModel.extract_state_dict_from('asr.nemo', './asr_ckpts', split_by_module=True)


            To restore a module from a Module level checkpoint
            ::
            model = nemo.collections.asr.models.EncDecCTCModel(cfg)  # or any other method of restoration

            # load the individual components
            model.preprocessor.load_state_dict(torch.load("./asr_ckpts/preprocessor.ckpt"))
            model.encoder.load_state_dict(torch.load("./asr_ckpts/encoder.ckpt"))
            model.decoder.load_state_dict(torch.load("./asr_ckpts/decoder.ckpt"))


        Returns:
            The state dict that was loaded from the original .nemo checkpoint
        """
        if save_restore_connector is None:
            save_restore_connector = SaveRestoreConnector()

        if not path.exists(restore_path):
            raise FileExistsError(f"Can't find {restore_path}")

        cls.update_save_restore_connector(save_restore_connector)
        state_dict = cls._save_restore_connector.extract_state_dict_from(restore_path, save_dir, split_by_module)
        return state_dict

    def prepare_test(self, trainer: 'Trainer') -> bool:
        """
        Helper method to check whether the model can safely be tested
        on a dataset after training (or loading a checkpoint).

        ::

            trainer = Trainer()
            if model.prepare_test(trainer):
                trainer.test(model)

        Returns:
            bool which declares the model safe to test. Provides warnings if it has to
            return False to guide the user.
        """
        if not hasattr(self._cfg, 'test_ds'):
            logging.info("No `test_ds` config found within the manifest.")
            return False

        # Replace ddp multi-gpu until PTL has a fix
        DDP_WARN = """\n\nDuring testing, it is currently advisable to construct a new Trainer "
                    "with single GPU and no DDP to obtain accurate results.
                    "Following pattern should be used: "
                    "gpu = 1 if cfg.trainer.gpus != 0 else 0"
                    "trainer = Trainer(gpus=gpu)"
                    "if model.prepare_test(trainer):"
                    "  trainer.test(model)\n\n"""

        if trainer is not None:
            if trainer.num_gpus > 1:
                logging.warning(DDP_WARN)
                return False

        # Assign trainer to the model
        self.set_trainer(trainer)
        return True

    def set_trainer(self, trainer: Trainer):
        """
        Set an instance of Trainer object.

        Args:
            trainer: PyTorch Lightning Trainer object.
        """
        self.trainer = trainer
        self._trainer = trainer
        self.set_world_size(self._trainer)

    def set_world_size(self, trainer: Trainer):
        """
        Determines the world size from the PyTorch Lightning Trainer.
        And then updates AppState.

        Args:
            trainer (Trainer): PyTorch Lightning Trainer object
        """
        # Update AppState with world information from trainer
        if isinstance(trainer, Trainer):
            app_state = AppState()
            if self._trainer.num_gpus and self._trainer.num_nodes:
                app_state.world_size = self._trainer.num_gpus * self._trainer.num_nodes
        else:
            logging.warning(f'World size can only be set by PyTorch Lightning Trainer.')

    def _update_dataset_config(self, dataset_name: str, config: Optional[Union[DictConfig, Dict]]):
        """
        Update the config (if not None) of the dataset by given name.
        Preserves said config after updating.

        Args:
            dataset_name: str name of the dataset whose config is being updated.
                Can be one of `train`, `validation` and `test`.
            config: Optional DictConfig or dict. If None is passed, this method simply returns.
                If dict is passed, it is cast into a DictConfig.
                The internal config is updated with the passed config.
        """
        if hasattr(self, '_multi_dataset_mode') and self._multi_dataset_mode is True:
            return

        if config is not None:
            if not isinstance(config, DictConfig):
                config = OmegaConf.create(config)

            if dataset_name in ['train', 'validation', 'test']:
                OmegaConf.set_struct(self.cfg, False)

                key_name = dataset_name + "_ds"
                self.cfg[key_name] = config

                OmegaConf.set_struct(self.cfg, True)

                # Update hyper parameters by calling property setter
                self.cfg = self._cfg
            else:
                raise ValueError("`dataset_name` when updating config must be one of [train, validation, test]")

    @property
    def num_weights(self):
        """
        Utility property that returns the total number of parameters of the Model.
        """
        num: int = 0
        for p in self.parameters():
            if p.requires_grad:
                num += p.numel()
        return num

    @property
    def cfg(self):
        """
        Property that holds the finalized internal config of the model.

        Note:
            Changes to this config are not reflected in the state of the model.
            Please create a new model using an updated config to properly update the model.
        """
        return self._cfg

    @cfg.setter
    def cfg(self, cfg):
        """
        Property that holds the finalized internal config of the model.

        Note:
            Changes to this config are not reflected in the state of the model.
            Please create a new model using an updated config to properly update the model.
        """
        self._cfg = cfg
        self._set_hparams({'cfg': self._cfg})

    @staticmethod
    def _is_model_being_restored() -> bool:
        app_state = AppState()
        return app_state.is_model_being_restored

    @staticmethod
    def _set_model_restore_state(is_being_restored: bool, folder: str = None):
        app_state = AppState()
        app_state.is_model_being_restored = is_being_restored
        app_state.nemo_file_folder = folder

    def _set_model_guid(self):
        if not hasattr(self, 'model_guid'):
            appstate = AppState()

            # Generate a unique uuid for the instance
            # also determine if the model is being restored or not, and preserve the path
            self.model_guid = str(uuid.uuid4())
            if self._is_model_being_restored():
                restore_path = appstate.model_restore_path
            else:
                restore_path = None

            appstate.register_model_guid(self.model_guid, restoration_path=restore_path)

    @classmethod
    def update_save_restore_connector(cls, save_restore_connector):
        if hasattr(cls, '_save_restore_connector'):
            cls._save_restore_connector = save_restore_connector
        else:
            setattr(cls, '_save_restore_connector', save_restore_connector)<|MERGE_RESOLUTION|>--- conflicted
+++ resolved
@@ -455,11 +455,7 @@
         if 'sched' in optim_config and self._trainer is not None:
             if not isinstance(self._trainer.accumulate_grad_batches, int):
                 raise ValueError("We do not currently support gradient acculumation that is not an integer.")
-<<<<<<< HEAD
-            if self._trainer.max_steps is None or self._trainer.max_steps == -1:
-=======
             if self._trainer.max_steps is None or self.trainer.max_steps < 0:
->>>>>>> c52685b2
                 # Store information needed to calculate max_steps
                 optim_config['sched']['t_max_epochs'] = self._trainer.max_epochs
                 optim_config['sched']['t_accumulate_grad_batches'] = self._trainer.accumulate_grad_batches
